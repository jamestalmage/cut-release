#!/usr/bin/env node
'use strict'

var inquirer = require('inquirer')
var chalk = require('chalk')
var parseArgs = require('minimist')
var semver = require('semver')
var fs = require('fs')
var path = require('path')
var exec = require('child_process').exec
var spawn = require('child_process').spawn
var async = require('async')

var SEMVER_INCREMENTS = ['patch', 'minor', 'major', 'prepatch', 'preminor', 'premajor', 'prerelease']

Object.keys(inquirer.prompt.prompts).forEach(function (prompt) {
  inquirer.prompt.prompts[prompt].prototype.prefix = function (str) {
    return str
  }
})

var argv = parseArgs(process.argv.slice(2), {
  alias: {
    y: 'yes',
    t: 'tag',
    p: 'preid',
    d: 'dry-run',
    m: 'message',
    h: 'help'
  },
  string: ['p'],
  boolean: ['y', 'd'],
  unknown: function (opt) {
    if (semver.valid(opt) || SEMVER_INCREMENTS.indexOf(opt) > -1) {
      return
    }
    log()
    if (opt.substring(0, 1) === '-') {
      log('Error: Invalid option "%s"', opt)
    } else {
      log('Error: Invalid version "%s"', opt)
    }
    log()
    log(help())
    process.exit(1)
  }
})

var version = argv._[0],
    confirm = argv.yes,
    tag = argv.tag,
    preid = argv.preid,
    dryRun = argv.d

function log (args) {
  console.log.apply(console, arguments)
}

var selfPkg = require('../package.json')

function help () {
  return fs.readFileSync(__dirname + '/usage.txt', 'utf-8')
}

var pkg
try {
  pkg = require(path.join(process.cwd(), 'package.json'))
} catch (e) {
  if (e.code === 'MODULE_NOT_FOUND') {
    log('Error: No package.json exists in current working directory')
  } else {
    log('Error: Unable to read package.json from current working directory: %s', e.message)
  }
  process.exit(1)
}

var prompts = [
  {
    type: 'list',
    name: 'version',
    message: 'Select semver increment or specify new version',
    when: function (answers) {
      if (version) {
        answers.version = version
      }
      return !version
    },
    choices: SEMVER_INCREMENTS.concat([
      new inquirer.Separator(),
      {
        name: 'Other (specify)',
        value: null
      }
    ])
  },
  {
    type: 'input',
    name: 'version',
    message: 'Version',
    when: function (answers) {
      return !answers.version
    },
    validate: function (input) {
      if (!semver.valid(input)) {
        return 'Please specify a valid semver, e.g. 1.2.3. See http://semver.org/'
      }
      return true
    }
  },
  {
    type: 'list',
    name: 'preid',
    message: function (answers) {
      return 'Select a ' + answers.version + ' identifier'
    },
    when: function (answers) {
      if (preid) {
        answers.preid = preid
        return false
      }
      if (!answers.version.match(/^pre/) || semver.valid(answers.version)) {
        return false
      }
      var done = this.async()
      exec('npm show . versions', function (err, stdout) {
        if (err) {
          throw err
        }
        var semvers = JSON.parse(stdout.replace(/'/g, '"'))
          .map(function (version) {
            return semver.parse(version.replace(/[^0-9.a-z\-]/g, ''))
          })
          .filter(function (sver) {
            return sver && sver.prerelease && sver.prerelease.length > 1
          })
        if (semvers.length >= 1) {
          answers.preid = semvers[0].prerelease[0]
          done(false)
        } else {
          done(true)
        }
      })
    },
    choices: ['rc', 'alpha', 'beta'].concat([
      new inquirer.Separator(),
      {
        name: 'Other (specify)',
        value: null
      }
    ])
  },
  {
    type: 'input',
    name: 'preid',
    message: 'Identifier',
    when: function (answers) {
      return !answers.preid && answers.version.match(/^pre/)
    },
    validate: function (input) {
      if (!input.match(/[a-z]+/)) {
        return 'Please specify a valid identifier'
      }
      return true
    }
  },
  {
    type: 'list',
    name: 'tag',
    message: 'How should this version be tagged in NPM?',
    when: function (answers) {
      if (tag === true) {
        return true
      }
      answers.tag = tag || 'latest'
      return false
    },
    choices: function () {
      var done = this.async()
      exec('npm dist-tag ls', function (err, stdout) {
        if (err) {
          throw err
        }
        var choices = stdout.split('\n')
          .map(function (line) {
            return line.split(':')[0].replace(/^\s|\s$/, '')
          })
          .filter(function (line) {
            return line
          })
          .concat([
            new inquirer.Separator(),
            {
              name: 'Other (specify)',
              value: null
            }
          ])
        done(choices)
      })
    }
  },
  {
    type: 'input',
    name: 'tag',
    message: 'Tag',
    when: function (answers) {
      return !answers.tag
    },
    default: 'latest'
  },
  {
    type: 'confirm',
    name: 'confirm',
    message: function (answers) {
      var msg = 'Will bump from ' + pkg.version + ' to ' + maybeInc(answers.version, answers.preid) + ' and tag as ' + answers.tag + '. Continue'
      if (dryRun) {
        msg += ' with dry run'
      }
      msg += '?'
      return msg
    },
    when: function (answers) {
      if (confirm) {
        answers.confirm = confirm
      }
      return !confirm
    }
  }
]

function maybeInc (version, preid) {
  return SEMVER_INCREMENTS.indexOf(version) > -1 ? semver.inc(pkg.version, version, preid) : version
}

function isGitRepo (callback) {
  fs.stat(path.join(process.cwd(), '.git'), function (err, stat) {
    callback(!err && stat.isDirectory())
  })
}

function execCmd (cmd, callback) {
  if (dryRun) {
    return callback()
  }
  exec(cmd, function (err, stdout, stderr) {
    if (err) {
      err = new Error('The command `' + cmd + '` failed:\n' + err.message)
      err.stderr = stderr
      err.stdout = stdout
      return callback(err)
    }
    if (stdout.trim().length > 0) {
      log(stdout)
    }
    callback(null, stdout)
  })
}

function maybeSelfUpdate (callback) {
  exec('npm view cut-release@latest version', {timeout: 2000}, function (error, stdout, stderr) {
    if (error) {
      return callback(error)
    }
    if (stderr) {
      return callback(new Error('unable to check for latest version: ' + stderr.toString()))
    }

    var latestVersion = stdout.trim()

    if (!semver.lt(selfPkg.version, latestVersion)) {
      return callback(null, false)
    }

    var prompt = {
      type: 'confirm',
      name: 'confirm',
      message: 'A new version of ' + selfPkg.name + ' (' + latestVersion + ' - you\'ve got ' + selfPkg.version + ') is available. Would you like to update?'
    }

    inquirer.prompt(prompt, function (answers) {
      callback(null, answers.confirm)
    })
  })
}

function selfUpdate () {
  log(chalk.blue('Running selfupdate. Please hang on...'))
  var cmd = 'npm i -g cut-release@latest'
  execCmd(cmd, function () {
    log(chalk.blue('Self update completed'))
    spawn('cut-release', process.argv.slice(2), {stdio: 'inherit'})
  })
}

maybeSelfUpdate(function (err, shouldSelfUpdate) {
  if (err) {
    // log('Selfupdate check failed: ' + err.stack)
    // log('')
  }
  if (shouldSelfUpdate) {
    return selfUpdate()
  }
  if (dryRun) {
    log('Dry run release of new version of `%s` (current version: %s)', pkg.name, pkg.version)
  } else {
    log('Releasing a new version of `%s` (current version: %s)', pkg.name, pkg.version)
  }

  log('')
<<<<<<< HEAD
  gotVersion(function (version) {
    confirm(version, function (yes) {
      isGitRepo(function (isGitRepo) {
        var commands = [
          'npm version ' + version + (argv.message ? ' --message ' + argv.message : ''),
          isGitRepo && 'git push origin',
          isGitRepo && 'git push origin --tags',
          !pkg.private && ('npm publish' + (argv.tag ? ' --tag ' + argv.tag : ''))
        ]
          .filter(Boolean)

        if (!yes) {
          return process.exit(0)
        }
=======
  inquirer.prompt(prompts, function (answers) {
    if (!answers.confirm) {
      process.exit(0)
    }
    isGitRepo(function (isGitRepo) {
      var commands = [
        'npm version ' + maybeInc(answers.version, answers.preid) + (argv.message ? ' --message ' + argv.message : ''),
        isGitRepo && 'git push origin',
        isGitRepo && 'git push origin --tags',
        'npm publish' + (answers.tag ? ' --tag ' + answers.tag : '')
      ]
        .filter(Boolean)
>>>>>>> b8055e1f

      var remaining = commands.slice()
      async.eachSeries(commands, function (command, callback) {
          log('=> ' + command)
          execCmd(command, function (err, result) {
            callback(err, result)
            remaining.shift()
          })
        },
        function (err) {
          if (err) {
            return showError(err)
          }
          log(chalk.green('Done'))
        })

      function showError (error) {
        log('')
        log(chalk.red(error.stdout))
        log('')
        log(chalk.red(error.message))
        log('')
        log(chalk.yellow('You can try again by running these commands manually:'))
        log(chalk.white(remaining.join('\n')))
        process.exit(1)
      }
    })
  })
})<|MERGE_RESOLUTION|>--- conflicted
+++ resolved
@@ -306,22 +306,6 @@
   }
 
   log('')
-<<<<<<< HEAD
-  gotVersion(function (version) {
-    confirm(version, function (yes) {
-      isGitRepo(function (isGitRepo) {
-        var commands = [
-          'npm version ' + version + (argv.message ? ' --message ' + argv.message : ''),
-          isGitRepo && 'git push origin',
-          isGitRepo && 'git push origin --tags',
-          !pkg.private && ('npm publish' + (argv.tag ? ' --tag ' + argv.tag : ''))
-        ]
-          .filter(Boolean)
-
-        if (!yes) {
-          return process.exit(0)
-        }
-=======
   inquirer.prompt(prompts, function (answers) {
     if (!answers.confirm) {
       process.exit(0)
@@ -331,10 +315,9 @@
         'npm version ' + maybeInc(answers.version, answers.preid) + (argv.message ? ' --message ' + argv.message : ''),
         isGitRepo && 'git push origin',
         isGitRepo && 'git push origin --tags',
-        'npm publish' + (answers.tag ? ' --tag ' + answers.tag : '')
+        !pkg.private && ('npm publish' + (answers.tag ? ' --tag ' + answers.tag : ''))
       ]
         .filter(Boolean)
->>>>>>> b8055e1f
 
       var remaining = commands.slice()
       async.eachSeries(commands, function (command, callback) {
