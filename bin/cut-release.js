#!/usr/bin/env node
'use strict'

var inquirer = require('inquirer')
var chalk = require('chalk')
var parseArgs = require('minimist')
var semver = require('semver')
var fs = require('fs')
var path = require('path')
var exec = require('child_process').exec
var spawn = require('child_process').spawn
var async = require('async')

var SEMVER_INCREMENTS = ['patch', 'minor', 'major', 'prepatch', 'preminor', 'premajor', 'prerelease']

Object.keys(inquirer.prompt.prompts).forEach(function (prompt) {
  inquirer.prompt.prompts[prompt].prototype.prefix = function (str) {
    return str
  }
})

var argv = parseArgs(process.argv.slice(2), {
  alias: {
    y: 'yes',
    t: 'tag',
    p: 'preid',
    d: 'dry-run',
    m: 'message',
    h: 'help'
  },
  string: ['p'],
  boolean: ['y','d'],
  unknown: function (opt) {
    if (semver.valid(opt) || SEMVER_INCREMENTS.indexOf(opt) > -1) {
      return
    }
    log()
    if (opt.substring(0, 1) === '-') {
      log('Error: Invalid option "%s"', opt)
    } else {
      log('Error: Invalid version "%s"', opt)
    }
    log()
    log(help())
    process.exit(1)
  }
})

var version = argv._[0],
    confirm = argv.yes,
    tag = argv.tag,
    preid = argv.preid,
    dryRun = argv.d

function log (args) {
  console.log.apply(console, arguments)
}

var selfPkg = require('../package.json')

function help () {
  return fs.readFileSync(__dirname + '/usage.txt', 'utf-8')
}

var pkg
try {
  pkg = require(path.join(process.cwd(), 'package.json'))
} catch (e) {
  if (e.code === 'MODULE_NOT_FOUND') {
    log('Error: No package.json exists in current working directory')
  } else {
    log('Error: Unable to read package.json from current working directory: %s', e.message)
  }
  process.exit(1)
}

var prompts = [
  {
    type: 'list',
    name: 'version',
    message: 'Select semver increment or specify new version',
    when: function (answers) {
      if (version) {
        answers.version = version
      }
      return !version
    },
    choices: SEMVER_INCREMENTS.concat([
      new inquirer.Separator(),
      {
        name: 'Other (specify)',
        value: null
      }
    ])
  },
  {
    type: 'input',
    name: 'version',
    message: 'Version',
    when: function (answers) {
      return !answers.version
    },
    validate: function (input) {
      if (!semver.valid(input)) {
        return 'Please specify a valid semver, e.g. 1.2.3. See http://semver.org/'
      }
      return true
    }
  },
  {
    type: 'list',
    name: 'preid',
    message: function (answers) {
      return 'Select a ' + answers.version + ' identifier'
    },
    when: function (answers) {
      if (preid) {
        answers.preid = preid
        return false
      }
      if (!answers.version.match(/^pre/) || semver.valid(answers.version)) {
        return false
      }
      var done = this.async()
      exec('npm show . versions', function (err, stdout) {
        if (err) return callback(err)
        var semvers = JSON.parse(stdout.replace(/'/g, '"')).map(function(version) {
          return semver.parse(version.replace(/[^0-9.a-z\-]/g, ''))
        }).filter(function(sver) {
          return sver && sver.prerelease && sver.prerelease.length > 1
        });
        if (semvers.length >= 1) {
          answers.preid = semvers[0].prerelease[0]
          done(false)
        } else {
          done(true)
        }
      });
    },
    choices: ['rc', 'alpha', 'beta'].concat([
      new inquirer.Separator(),
      {
        name: 'Other (specify)',
        value: null
      }
    ])
  },
  {
    type: 'input',
    name: 'preid',
    message: 'Identifier',
    when: function (answers) {
      return !answers.preid && answers.version.match(/^pre/)
    },
    validate: function (input) {
      if (!input.match(/[a-z]+/)) {
        return 'Please specify a valid identifier'
      }
      return true
    }
  },
  {
    type: 'list',
    name: 'tag',
    message: 'How should this version be tagged in NPM?',
    when: function (answers) {
      if (tag === true) {
        return true
      }
      answers.tag = tag || 'latest'
      return false
    },
    choices: function () {
      var done = this.async()
      exec('npm dist-tag ls', function (err, stdout) {
        if (err) {
          throw err
        }
        var choices = stdout.split('\n').map(function (line) {
          return line.split(':')[0].replace(/^\s|\s$/, '')
        }).filter(function (line) {
          return line
        }).concat([
          new inquirer.Separator(),
          {
            name: 'Other (specify)',
            value: null
          }
        ])
        done(choices)
      })
    }
  },
  {
    type: 'input',
    name: 'tag',
    message: 'Tag',
    when: function (answers) {
      return !answers.tag
    },
    default: 'latest'
  },
  {
    type: 'confirm',
    name: 'confirm',
    message: function (answers) {
      var msg = 'Will bump from ' + pkg.version + ' to ' + maybeInc(answers.version, answers.preid) + ' and tag as ' + answers.tag + '. Continue'
      if (dryRun) {
        msg += ' with dry run'
      }
      msg += '?'
      return msg
    },
    when: function (answers) {
      if (confirm) {
        answers.confirm = confirm
      }
      return !confirm
    }
  }
]

<<<<<<< HEAD
function maybeInc (version) {
  return SEMVER_INCREMENTS.indexOf(version) > -1 ? semver.inc(pkg.version, version) : version
=======

function maybeInc (version, preid) {
  return SEMVER_INCREMENTS.indexOf(version) > -1 ? semver.inc(pkg.version, version, preid) : version
>>>>>>> 84e9cfc7
}

function isGitRepo (callback) {
  fs.stat(path.join(process.cwd(), '.git'), function (err, stat) {
    callback(!err && stat.isDirectory())
  })
}

function execCmd (cmd, callback) {
  if (dryRun) {
    return callback()
  }
  exec(cmd, function (err, stdout, stderr) {
    if (err) {
      err = new Error('The command `' + cmd + '` failed:\n' + err.message)
      err.stderr = stderr
      err.stdout = stdout
      return callback(err)
    }
    if (stdout.trim().length > 0) {
      log(stdout)
    }
    callback(null, stdout)
  })
}

function maybeSelfUpdate (callback) {
  exec('npm view cut-release@latest version', {timeout: 2000}, function (error, stdout, stderr) {
    if (error) {
      return callback(error)
    }
    if (stderr) {
      return callback(new Error('unable to check for latest version: ' + stderr.toString()))
    }

    var latestVersion = stdout.trim()

    if (!semver.lt(selfPkg.version, latestVersion)) {
      return callback(null, false)
    }

    var prompt = {
      type: 'confirm',
      name: 'confirm',
      message: 'A new version of ' + selfPkg.name + ' (' + latestVersion + ' - you\'ve got ' + selfPkg.version + ') is available. Would you like to update?'
    }

    inquirer.prompt(prompt, function (answers) {
      callback(null, answers.confirm)
    })
  })
}

function selfUpdate () {
  log(chalk.blue('Running selfupdate. Please hang on...'))
  var cmd = 'npm i -g cut-release@latest'
  execCmd(cmd, function () {
    log(chalk.blue('Self update completed'))
    spawn('cut-release', process.argv.slice(2), {stdio: 'inherit'})
  })
}

maybeSelfUpdate(function (err, shouldSelfUpdate) {
  if (err) {
    // log('Selfupdate check failed: ' + err.stack)
    // log('')
  }
  if (shouldSelfUpdate) {
    return selfUpdate()
  }
  if (dryRun) {
    log('Dry run release of new version of `%s` (current version: %s)', pkg.name, pkg.version)
  } else {
    log('Releasing a new version of `%s` (current version: %s)', pkg.name, pkg.version)
  }

  log('')
  inquirer.prompt(prompts, function (answers) {
    if (!answers.confirm) {
      process.exit(0)
    }
    isGitRepo(function (isGitRepo) {
      var commands = [
        'npm version ' + maybeInc(answers.version, answers.preid) + (argv.message ? ' --message ' + argv.message : ''),
        isGitRepo && 'git push origin',
        isGitRepo && 'git push origin --tags',
        'npm publish' + (answers.tag ? ' --tag ' + answers.tag : '')
      ]
        .filter(Boolean)

      var remaining = commands.slice()
      async.eachSeries(commands, function (command, callback) {
          log('=> ' + command)
          execCmd(command, function (err, result) {
            callback(err, result)
            remaining.shift()
          })
        },
        function (err) {
          if (err) {
            return showError(err)
          }
          log(chalk.green('Done'))
        })

      function showError (error) {
        log('')
        log(chalk.red(error.stdout))
        log('')
        log(chalk.red(error.message))
        log('')
        log(chalk.yellow('You can try again by running these commands manually:'))
        log(chalk.white(remaining.join('\n')))
        process.exit(1)
      }
    })
  })
})<|MERGE_RESOLUTION|>--- conflicted
+++ resolved
@@ -29,7 +29,7 @@
     h: 'help'
   },
   string: ['p'],
-  boolean: ['y','d'],
+  boolean: ['y', 'd'],
   unknown: function (opt) {
     if (semver.valid(opt) || SEMVER_INCREMENTS.indexOf(opt) > -1) {
       return
@@ -123,19 +123,23 @@
       }
       var done = this.async()
       exec('npm show . versions', function (err, stdout) {
-        if (err) return callback(err)
-        var semvers = JSON.parse(stdout.replace(/'/g, '"')).map(function(version) {
-          return semver.parse(version.replace(/[^0-9.a-z\-]/g, ''))
-        }).filter(function(sver) {
-          return sver && sver.prerelease && sver.prerelease.length > 1
-        });
+        if (err) {
+          throw err
+        }
+        var semvers = JSON.parse(stdout.replace(/'/g, '"'))
+          .map(function (version) {
+            return semver.parse(version.replace(/[^0-9.a-z\-]/g, ''))
+          })
+          .filter(function (sver) {
+            return sver && sver.prerelease && sver.prerelease.length > 1
+          })
         if (semvers.length >= 1) {
           answers.preid = semvers[0].prerelease[0]
           done(false)
         } else {
           done(true)
         }
-      });
+      })
     },
     choices: ['rc', 'alpha', 'beta'].concat([
       new inquirer.Separator(),
@@ -176,17 +180,20 @@
         if (err) {
           throw err
         }
-        var choices = stdout.split('\n').map(function (line) {
-          return line.split(':')[0].replace(/^\s|\s$/, '')
-        }).filter(function (line) {
-          return line
-        }).concat([
-          new inquirer.Separator(),
-          {
-            name: 'Other (specify)',
-            value: null
-          }
-        ])
+        var choices = stdout.split('\n')
+          .map(function (line) {
+            return line.split(':')[0].replace(/^\s|\s$/, '')
+          })
+          .filter(function (line) {
+            return line
+          })
+          .concat([
+            new inquirer.Separator(),
+            {
+              name: 'Other (specify)',
+              value: null
+            }
+          ])
         done(choices)
       })
     }
@@ -220,14 +227,8 @@
   }
 ]
 
-<<<<<<< HEAD
-function maybeInc (version) {
-  return SEMVER_INCREMENTS.indexOf(version) > -1 ? semver.inc(pkg.version, version) : version
-=======
-
 function maybeInc (version, preid) {
   return SEMVER_INCREMENTS.indexOf(version) > -1 ? semver.inc(pkg.version, version, preid) : version
->>>>>>> 84e9cfc7
 }
 
 function isGitRepo (callback) {
